#!/usr/bin/env python
import sys
from collections import defaultdict
from copy import deepcopy
from urllib import quote
from common import safe_print, obj_to_dict, dict_to_obj, upload_changes, api_download, HTTPError

try:
  from lxml import etree
except ImportError:
  try:
    import xml.etree.cElementTree as etree
  except ImportError:
    import xml.etree.ElementTree as etree

def make_diff(obj, obj_prev):
  """Takes two object dicts and produces a diff."""
  diff = [('version', obj['version'])]
  if obj_prev is None or obj_prev['deleted']:
    if obj['deleted']:
      return diff
    else:
      diff.append(('create', obj))
  elif obj['deleted']:
    diff.append(('delete', obj_prev))
  else:
    # Both objects are present, compare them
    # Moving nodes back
    if 'coords' in obj_prev:
      if obj['coords'] != obj_prev['coords']:
        diff.append(('move', obj_prev['coords'], obj['coords']))

    # Restoring old tags
    for k in obj['tags']:
      if k in obj_prev['tags'] and obj_prev['tags'][k] != obj['tags'][k]:
        diff.append(('tag', k, obj_prev['tags'][k], obj['tags'][k]))
      elif k not in obj_prev['tags']:
        diff.append(('tag', k, None, obj['tags'][k]))
    for k in obj_prev['tags']:
      if k not in obj['tags']:
        diff.append(('tag', k, obj_prev['tags'][k], None))

    # Keeping references for ways and relations
    if 'refs' in obj and obj_prev['refs'] != obj['refs']:
      diff.append(('refs', obj_prev['refs'], obj['refs']))

  return diff

def merge_diffs(diff, diff_newer):
  """Merge two sequential diffs."""
  if diff is None:
    return diff_newer
  result = [diff_newer[0]]
  # First, resolve creating and deleting
  if len(diff) == 2 and diff[1][0] == 'create':
    if len(diff_newer) == 2 and diff_newer[0][1] == diff[0][1] + 1 and diff_newer[1][0] == 'delete':
      # A special case: deletion negates creation
      return None
    # On creation, return the first diff: reverting it means deleting the object. No options
    return diff
  elif len(diff) == 2 and diff[1][0] == 'delete':
    if len(diff_newer) == 2 and diff_newer[1][0] == 'create':
      # Deletion and creation basically means changing some fields. Make a proper diff
      return make_diff(diff_newer[1][1], diff[1][1])
    elif len(diff_newer) == 2 and diff_newer[1][0] == 'delete':
      # Two deletions, return the earlier one
      return diff
    else:
      # Undoing deletion will clear any changes from the second diff
      return diff
  else:
    if len(diff_newer) == 2 and diff_newer[1][0] == 'create':
      # We assume the second change was a simple undeletion, so we ignore it. Not going to delete
      return diff
    elif len(diff_newer) == 2 and diff_newer[1][0] == 'delete':
      # This is a tough one. We need to both restore the deleted object and apply a diff on top
      result.append(('delete', apply_diff(diff, diff_newer[1][1])))
    else:
      # O(n^2) complexity, because diffs are usually small
      for change in diff:
        if change[0] == 'version':
          pass
        elif change[0] == 'move' or change[0] == 'refs':
          op_newer = None
          for k in diff_newer:
            if k[0] == change[0]:
              op_newer = k
          if op_newer is None:
            result.append(change)
          elif change[2] == op_newer[1]:
            result.append((change[0], change[1], op_newer[2]))
          else:
            result.append(op_newer)
        elif change[0] == 'tag':
          op_newer = None
          for k in diff_newer:
            if k[0] == 'tag' and k[1] == change[1]:
              op_newer = k
          if op_newer is None:
            result.append(change)
          elif change[3] == op_newer[2]:
            result.append(('tag', change[1], change[2], op_newer[3]))
          else:
            result.append(op_newer)
        else:
          raise Exception('Missing processor for merging {0} operation'.format(change[0]))

  if len(result) > 1:
    return result
  # We didn't come up with any changes, return empty value
  return None

def apply_diff(diff, obj):
  """Takes a diff and the last version of the object, and produces an initial object from it."""
  for change in diff:
    if change[0] == 'version':
      dver = change[1]
    elif change[0] == 'move':
      if 'coords' not in obj:
        raise Exception('Move action found for {0} {1}'.format(obj['type'], obj['id']))
      # If an object was moved after the last change, keep the coordinates
      if dver == obj['version'] or change[2] == obj['coords']:
        obj['coords'] = change[1]
    elif change[0] == 'tag':
      if change[1] in obj['tags']:
        if change[3] is None:
          pass # Somebody has already restored the tag
        elif obj['tags'][change[1]] == change[3]:
          if change[2] is None:
            del obj['tags'][change[1]]
          else:
            obj['tags'][change[1]] = change[2]
      else:
        # If a modified tag was deleted after, do not restore it
        if change[3] is None:
          obj['tags'][change[1]] = change[2]
    elif change[0] == 'refs':
      if obj['refs'] != change[2]:
        raise Exception('Members for {0} {1} were changed, cannot roll that back'.format(obj['type'], obj['id']))
      else:
        obj['refs'] = change[1]
    else:
      raise Exception('Unknown or unprocessed by apply_diff change type: {0}'.format(change[0]))
  return obj

<<<<<<< HEAD
if __name__ == '__main__':
  if len(sys.argv) < 2:
    print('This script reverts simple OSM changesets. It will tell you if it fails.')
    print('Usage: {0} <changeset_id> [<changeset_id> ...]'.format(sys.argv[0]))
    print('To list recent changesets by a user: {0} <user_name>'.format(sys.argv[0]))
    sys.exit(1)

  if len(sys.argv) == 2 and not sys.argv[1].isdigit():
    # We have a display name, show their changesets
    try:
      root = api_download('changesets?closed=true&display_name={0}'.format(quote(sys.argv[1])), throw=[404])
      for changeset in root[:15]:
        created_by = '???'
        comment = '<no comment>'
        for tag in changeset.findall('tag'):
          if tag.get('k') == 'created_by':
            created_by = tag.get('v').encode('utf-8')
          elif tag.get('k') == 'comment':
            comment = tag.get('v').encode('utf-8')
        print('Changeset {0} created on {1} with {2}:\t{3}'.format(changeset.get('id'), changeset.get('created_at'), created_by, comment))
    except HTTPError as e:
      print('No such user found.')
    sys.exit(0)
=======
def print_changesets_for_user(user, limit=15):
  """Prints last 15 changesets for a user."""
  try:
    root = api_download('changesets?closed=true&display_name={0}'.format(quote(user)), throw=[404])
    for changeset in root[:limit]:
      created_by = '???'
      comment = '<no comment>'
      for tag in changeset.findall('tag'):
        if tag.get('k') == 'created_by':
          created_by = tag.get('v').encode('utf-8')
        elif tag.get('k') == 'comment':
          comment = tag.get('v').encode('utf-8')
      print 'Changeset {0} created on {1} with {2}:\t{3}'.format(changeset.get('id'), changeset.get('created_at'), created_by, comment)
  except HTTPError as e:
    print 'No such user found.'
>>>>>>> d8f4a9dc

def download_changesets(changeset_ids):
  """Downloads changesets and all their contents from API, returns (diffs, changeset_users) tuple."""
  ch_users = {}
  diffs = defaultdict(dict)
  for changeset_id in changeset_ids:
    info_str = '\rDownloading changeset {0}'.format(changeset_id)
    sys.stderr.write(info_str)
    sys.stderr.flush()
    root = api_download('changeset/{0}/download'.format(changeset_id),
        sysexit_message='Failed to download changeset {0}'.format(changeset_id))
    # Iterate over each object, download previous version (unless it's creation) and make a diff 
    count = total = 0
    for action in root:
      if action.tag != 'create':
        total += len(action)
    for action in root:
      for obj_xml in action:
        if action.tag != 'create':
          count += 1
        if changeset_id not in ch_users:
          ch_users[changeset_id] = obj_xml.get('user').encode('utf-8')
        obj = obj_to_dict(obj_xml)
        if obj['version'] > 1:
          sys.stderr.write('{0}, historic version of {1} {2} [{3}/{4}]{5}'.format(info_str, obj['type'], obj['id'], count, total, ' ' * 15))
          sys.stderr.flush()
          try:
            obj_prev = obj_to_dict(api_download('{0}/{1}/{2}'.format(obj['type'], obj['id'], obj['version'] - 1), throw=[403])[0])
          except HTTPError:
            raise RevertError('\nCannot revert redactions, see version {0} at https://openstreetmap.org/{1}/{2}/history'.format(obj['version'] - 1, obj['type'], obj['id']))
        else:
          obj_prev = None
        diffs[(obj['type'], obj['id'])][obj['version']] = make_diff(obj, obj_prev)
    sys.stderr.write('\n')
  return diffs, ch_users

def revert_changes(diffs):
  """Actually reverts changes in diffs dict. Returns a changes list for uploading to API."""
  # merge versions of same objects in diffs
  for k in diffs:
    diff = None
    for v in sorted(diffs[k].keys()):
      diff = merge_diffs(diff, diffs[k][v])
    diffs[k] = diff

  info_str = '\rReverting changes'
  sys.stderr.write(info_str)
  sys.stderr.flush()
  changes = []
  count = 0
  for kobj, change in diffs.iteritems():
    count += 1
    if change is None:
      continue
    try:
      # Download the latest version of an object
      sys.stderr.write('{0}, downloading {1} {2} [{3}/{4}]{5}'.format(info_str, kobj[0], kobj[1], count, len(diffs), ' ' * 15))
      sys.stderr.flush()
      try:
        obj = obj_to_dict(api_download('{0}/{1}'.format(kobj[0], kobj[1]), throw=[410])[0])
      except HTTPError as e:
        # Read the full history to get the latest version
        obj = obj_to_dict(api_download('{0}/{1}/history'.format(kobj[0], kobj[1]))[-1])

      # Apply the change
      obj_new = None
      if len(change) == 2 and change[1][0] == 'create':
        if not obj['deleted']:
          obj_new = { 'type': obj['type'], 'id': obj['id'], 'deleted': True }
      elif len(change) == 2 and change[1][0] == 'delete':
        # Restore only if the object is still absent
        if obj['deleted']:
          obj_new = change[1][1]
        else:
          # Controversial, but I've decided to replace the object with the old one in this case
          obj_new = change[1][1]
      else:
        obj_new = apply_diff(change, deepcopy(obj))

      if obj_new is not None:
        obj_new['version'] = obj['version']
        if obj_new != obj:
          changes.append(obj_new)
    except Exception as e:
      raise RevertError('\nFailed to download the latest version of {0} {1}: {2}'.format(kobj[0], kobj[1], e))
  sys.stderr.write('\n')
  return changes

if __name__ == '__main__':
  if len(sys.argv) < 2:
    print 'This script reverts simple OSM changesets. It will tell you if it fails.'
    print 'Usage: {0} <changeset_id> [<changeset_id> ...] ["changeset comment"]'.format(sys.argv[0])
    print 'To list recent changesets by a user: {0} <user_name>'.format(sys.argv[0])
    sys.exit(1)

  if len(sys.argv) == 2 and not sys.argv[1].isdigit():
    print_changesets_for_user(sys.argv[1])
    sys.exit(0)

  # Last argument might be a changeset comment
  ids = sys.argv[1:]
  comment = None
  if not ids[-1].isdigit():
    comment = ids[-1].decode('utf-8')
    ids.pop()
  changesets = [int(x) for x in ids]

  try:
    diffs, ch_users = download_changesets(changesets)
  except RevertError as e:
    safe_print(e.message)
    sys.exit(2)

  if not diffs:
    safe_print('No changes to revert.')
    sys.exit(0)

  try:
    changes = revert_changes(diffs)
  except RevertError as e:
    safe_print(e.message)
    sys.exit(3)

  tags = {
    'created_by': 'simple_revert.py',
    'comment': comment or 'Reverting {0}'.format(', '.join(['{0} by {1}'.format(str(x), ch_users[x]) for x in changesets]))
  }
  upload_changes(changes, tags)<|MERGE_RESOLUTION|>--- conflicted
+++ resolved
@@ -143,31 +143,6 @@
       raise Exception('Unknown or unprocessed by apply_diff change type: {0}'.format(change[0]))
   return obj
 
-<<<<<<< HEAD
-if __name__ == '__main__':
-  if len(sys.argv) < 2:
-    print('This script reverts simple OSM changesets. It will tell you if it fails.')
-    print('Usage: {0} <changeset_id> [<changeset_id> ...]'.format(sys.argv[0]))
-    print('To list recent changesets by a user: {0} <user_name>'.format(sys.argv[0]))
-    sys.exit(1)
-
-  if len(sys.argv) == 2 and not sys.argv[1].isdigit():
-    # We have a display name, show their changesets
-    try:
-      root = api_download('changesets?closed=true&display_name={0}'.format(quote(sys.argv[1])), throw=[404])
-      for changeset in root[:15]:
-        created_by = '???'
-        comment = '<no comment>'
-        for tag in changeset.findall('tag'):
-          if tag.get('k') == 'created_by':
-            created_by = tag.get('v').encode('utf-8')
-          elif tag.get('k') == 'comment':
-            comment = tag.get('v').encode('utf-8')
-        print('Changeset {0} created on {1} with {2}:\t{3}'.format(changeset.get('id'), changeset.get('created_at'), created_by, comment))
-    except HTTPError as e:
-      print('No such user found.')
-    sys.exit(0)
-=======
 def print_changesets_for_user(user, limit=15):
   """Prints last 15 changesets for a user."""
   try:
@@ -183,7 +158,6 @@
       print 'Changeset {0} created on {1} with {2}:\t{3}'.format(changeset.get('id'), changeset.get('created_at'), created_by, comment)
   except HTTPError as e:
     print 'No such user found.'
->>>>>>> d8f4a9dc
 
 def download_changesets(changeset_ids):
   """Downloads changesets and all their contents from API, returns (diffs, changeset_users) tuple."""
@@ -274,9 +248,9 @@
 
 if __name__ == '__main__':
   if len(sys.argv) < 2:
-    print 'This script reverts simple OSM changesets. It will tell you if it fails.'
-    print 'Usage: {0} <changeset_id> [<changeset_id> ...] ["changeset comment"]'.format(sys.argv[0])
-    print 'To list recent changesets by a user: {0} <user_name>'.format(sys.argv[0])
+    print('This script reverts simple OSM changesets. It will tell you if it fails.')
+    print('Usage: {0} <changeset_id> [<changeset_id> ...] ["changeset comment"]'.format(sys.argv[0]))
+    print('To list recent changesets by a user: {0} <user_name>'.format(sys.argv[0]))
     sys.exit(1)
 
   if len(sys.argv) == 2 and not sys.argv[1].isdigit():
